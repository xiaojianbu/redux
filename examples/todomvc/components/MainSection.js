import React, { Component, PropTypes } from 'react';
import TodoItem from './TodoItem';
import Footer from './Footer';

<<<<<<< HEAD
export default class MainSection extends Component {

=======
export default class MainSection {
>>>>>>> 65829107
  static propTypes = {
    todos: PropTypes.array.isRequired,
    actions: PropTypes.object.isRequired
  };

  constructor(props, context) {
    super(props, context);
    this.state = { showing: 'all' };
  }

  handleClearMarked() {
    const atleastOneMarked = this.props.todos.some(todo => todo.marked);
    if (atleastOneMarked) {
      this.props.actions.clearMarked();
    }
  }

  handleShow(e, show) {
    this.setState({ showing: show });
  }

  render() {
<<<<<<< HEAD

    let unmarkedCount = this.props.todos.reduce((acc, todo) => todo.marked ? acc : acc + 1, 0);
    let markedCount = this.props.todos.length - unmarkedCount;

=======
>>>>>>> 65829107
    let toggleAll = null;
    if (this.props.todos.length > 0) {
      toggleAll = (
        <input className='toggle-all'
               type='checkbox'
               checked={unmarkedCount === 0}
               onChange={::this.props.actions.markAll} />
      );
    }

    let todoList = null;
    if (this.state.showing === 'all') {
      todoList = this.props.todos;
    } else if (this.state.showing === 'unmarked') {
      todoList = this.props.todos.filter(todo => !todo.marked);
    } else if (this.state.showing === 'marked') {
      todoList = this.props.todos.filter(todo => todo.marked);
    }

    let footer = null;
    if (markedCount || unmarkedCount) {
      footer = (
        <Footer markedCount={markedCount}
                unmarkedCount={unmarkedCount}
                showing={this.state.showing}
                onClearMarked={::this.handleClearMarked}
                onShow={(e, show) => this.handleShow(e, show)} />
      );
    }

    return (
      <section className='main'>
        {toggleAll}
        <ul className='todo-list'>
          {todoList.map(todo =>
            <TodoItem key={todo.id} todo={todo} {...this.props.actions} />
          )}
        </ul>
        {footer}
      </section>
    );
  }
}<|MERGE_RESOLUTION|>--- conflicted
+++ resolved
@@ -2,12 +2,8 @@
 import TodoItem from './TodoItem';
 import Footer from './Footer';
 
-<<<<<<< HEAD
 export default class MainSection extends Component {
 
-=======
-export default class MainSection {
->>>>>>> 65829107
   static propTypes = {
     todos: PropTypes.array.isRequired,
     actions: PropTypes.object.isRequired
@@ -30,13 +26,9 @@
   }
 
   render() {
-<<<<<<< HEAD
-
     let unmarkedCount = this.props.todos.reduce((acc, todo) => todo.marked ? acc : acc + 1, 0);
     let markedCount = this.props.todos.length - unmarkedCount;
 
-=======
->>>>>>> 65829107
     let toggleAll = null;
     if (this.props.todos.length > 0) {
       toggleAll = (
